--- conflicted
+++ resolved
@@ -13,14 +13,11 @@
       interval: 5s
       timeout: 5s
       retries: 5
-<<<<<<< HEAD
     volumes:
       - ./migrations:/docker-entrypoint-initdb.d/migrations
-=======
       start_period: 10s
     networks:
       - test-network
->>>>>>> bf9f6338
 
   graphql-engine-test:
     image: hasura/graphql-engine:v2.42.0
